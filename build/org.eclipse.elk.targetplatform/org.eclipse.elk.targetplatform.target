<?xml version="1.0" encoding="UTF-8" standalone="no"?>
<?pde version="3.8"?>
<target name="Generated from Eclipse Layout Kernel" sequenceNumber="3">
  <locations>
    <location includeAllPlatforms="false" includeConfigurePhase="true" includeMode="planner" includeSource="false" type="InstallableUnit">
      <unit id="org.eclipse.sdk.feature.group" version="0.0.0"/>
      <repository location="http://download.eclipse.org/eclipse/updates/4.8/R-4.8-201806110500"/>
    </location>
    <location includeAllPlatforms="false" includeConfigurePhase="true" includeMode="planner" includeSource="false" type="InstallableUnit">
      <unit id="org.eclipse.xtext.sdk.feature.group" version="0.0.0"/>
      <repository location="http://download.eclipse.org/modeling/tmf/xtext/updates/releases/2.16.0/"/>
    </location>
    <location includeAllPlatforms="false" includeConfigurePhase="true" includeMode="planner" includeSource="false" type="InstallableUnit">
      <unit id="org.eclipse.emf.mwe2.language.sdk.feature.group" version="0.0.0"/>
<<<<<<< HEAD
      <unit id="org.eclipse.gmf.runtime.sdk.feature.group" version="0.0.0"/>
      <unit id="org.eclipse.graphiti.sdk.feature.feature.group" version="0.0.0"/>
      <unit id="org.eclipse.lsp4j.sdk.feature.group" version="0.0.0"/>
      <repository location="http://download.eclipse.org/releases/photon"/>
    </location>
    <location includeAllPlatforms="false" includeConfigurePhase="true" includeMode="planner" includeSource="false" type="InstallableUnit">
      <unit id="com.google.inject" version="0.0.0"/>
      <repository location="http://download.eclipse.org/tools/orbit/downloads/drops/R20180606145124/repository"/>
=======
      <repository location="http://download.eclipse.org/modeling/emft/mwe/updates/releases/2.11.1/"/>
>>>>>>> 9de7df63
    </location>
    <location includeAllPlatforms="false" includeConfigurePhase="true" includeMode="planner" includeSource="false" type="InstallableUnit">
      <unit id="de.itemis.xtext.antlr.sdk.feature.group" version="0.0.0"/>
      <repository location="http://xtext.github.io/download/updates/releases/2.1.1/"/>
    </location>
  </locations>
</target><|MERGE_RESOLUTION|>--- conflicted
+++ resolved
@@ -1,33 +1,39 @@
 <?xml version="1.0" encoding="UTF-8" standalone="no"?>
 <?pde version="3.8"?>
-<target name="Generated from Eclipse Layout Kernel" sequenceNumber="3">
+<target name="Generated from Eclipse Layout Kernel" sequenceNumber="2">
   <locations>
     <location includeAllPlatforms="false" includeConfigurePhase="true" includeMode="planner" includeSource="false" type="InstallableUnit">
-      <unit id="org.eclipse.sdk.feature.group" version="0.0.0"/>
-      <repository location="http://download.eclipse.org/eclipse/updates/4.8/R-4.8-201806110500"/>
+      <unit id="javax.transaction" version="0.0.0"/>
+      <unit id="org.eclipse.gmf.runtime.sdk.feature.group" version="0.0.0"/>
+      <unit id="org.eclipse.graphiti.sdk.feature.feature.group" version="0.0.0"/>
+      <unit id="org.eclipse.jst.ws.jaxws.feature.feature.group" version="0.0.0"/>
+      <unit id="org.eclipse.lsp4j.sdk.feature.group" version="0.0.0"/>
+      <unit id="org.eclipse.uml2.sdk.feature.group" version="0.0.0"/>
+      <unit id="org.eclipse.xpand" version="0.0.0"/>
+      <unit id="org.eclipse.xtend.typesystem.emf" version="0.0.0"/>
+      <unit id="org.objectweb.asm" version="0.0.0"/>
+      <repository location="http://download.eclipse.org/releases/2019-06"/>
     </location>
     <location includeAllPlatforms="false" includeConfigurePhase="true" includeMode="planner" includeSource="false" type="InstallableUnit">
       <unit id="org.eclipse.xtext.sdk.feature.group" version="0.0.0"/>
       <repository location="http://download.eclipse.org/modeling/tmf/xtext/updates/releases/2.16.0/"/>
     </location>
     <location includeAllPlatforms="false" includeConfigurePhase="true" includeMode="planner" includeSource="false" type="InstallableUnit">
-      <unit id="org.eclipse.emf.mwe2.language.sdk.feature.group" version="0.0.0"/>
-<<<<<<< HEAD
-      <unit id="org.eclipse.gmf.runtime.sdk.feature.group" version="0.0.0"/>
-      <unit id="org.eclipse.graphiti.sdk.feature.feature.group" version="0.0.0"/>
-      <unit id="org.eclipse.lsp4j.sdk.feature.group" version="0.0.0"/>
-      <repository location="http://download.eclipse.org/releases/photon"/>
+      <unit id="org.eclipse.equinox.executable.feature.group" version="0.0.0"/>
+      <unit id="org.eclipse.sdk.feature.group" version="0.0.0"/>
+      <repository location="http://download.eclipse.org/eclipse/updates/4.12/R-4.12-201906051800"/>
     </location>
     <location includeAllPlatforms="false" includeConfigurePhase="true" includeMode="planner" includeSource="false" type="InstallableUnit">
-      <unit id="com.google.inject" version="0.0.0"/>
-      <repository location="http://download.eclipse.org/tools/orbit/downloads/drops/R20180606145124/repository"/>
-=======
+      <unit id="org.eclipse.emf.mwe2.language.sdk.feature.group" version="0.0.0"/>
       <repository location="http://download.eclipse.org/modeling/emft/mwe/updates/releases/2.11.1/"/>
->>>>>>> 9de7df63
     </location>
     <location includeAllPlatforms="false" includeConfigurePhase="true" includeMode="planner" includeSource="false" type="InstallableUnit">
       <unit id="de.itemis.xtext.antlr.sdk.feature.group" version="0.0.0"/>
       <repository location="http://xtext.github.io/download/updates/releases/2.1.1/"/>
     </location>
+    <location includeAllPlatforms="false" includeConfigurePhase="true" includeMode="planner" includeSource="false" type="InstallableUnit">
+      <unit id="com.google.guava" version="0.0.0"/>
+      <repository location="http://download.eclipse.org/tools/orbit/downloads/drops/R20190602212107/repository"/>
+    </location>
   </locations>
 </target>