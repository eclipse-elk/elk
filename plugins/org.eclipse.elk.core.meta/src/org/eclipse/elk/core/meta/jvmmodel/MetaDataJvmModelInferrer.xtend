/*******************************************************************************
 * Copyright (c) 2016 Kiel University and others.
 * All rights reserved. This program and the accompanying materials
 * are made available under the terms of the Eclipse Public License v1.0
 * which accompanies this distribution, and is available at
 * http://www.eclipse.org/legal/epl-v10.html
 *
 * Contributors:
 *     Kiel University - initial API and implementation
 *******************************************************************************/
package org.eclipse.elk.core.meta.jvmmodel

import com.google.common.collect.Iterables
import com.google.inject.Inject
import java.util.EnumSet
import org.eclipse.elk.core.data.ILayoutMetaDataProvider
import org.eclipse.elk.core.data.LayoutAlgorithmData
import org.eclipse.elk.core.data.LayoutCategoryData
import org.eclipse.elk.core.data.LayoutOptionData
import org.eclipse.elk.core.data.LayoutOptionData.Type
import org.eclipse.elk.core.meta.metaData.MdAlgorithm
import org.eclipse.elk.core.meta.metaData.MdBundle
import org.eclipse.elk.core.meta.metaData.MdBundleMember
import org.eclipse.elk.core.meta.metaData.MdCategory
import org.eclipse.elk.core.meta.metaData.MdGroup
import org.eclipse.elk.core.meta.metaData.MdModel
import org.eclipse.elk.core.meta.metaData.MdProperty
import org.eclipse.elk.core.meta.metaData.MdPropertyDependency
import org.eclipse.elk.core.meta.metaData.MdPropertySupport
import org.eclipse.elk.core.options.GraphFeature
import org.eclipse.elk.core.util.AlgorithmFactory
import org.eclipse.elk.core.util.IDataObject
import org.eclipse.elk.graph.properties.IProperty
import org.eclipse.elk.graph.properties.Property
import org.eclipse.xtend2.lib.StringConcatenationClient
import org.eclipse.xtext.common.types.JvmDeclaredType
import org.eclipse.xtext.common.types.JvmEnumerationType
import org.eclipse.xtext.common.types.JvmGenericType
import org.eclipse.xtext.common.types.JvmParameterizedTypeReference
import org.eclipse.xtext.common.types.JvmPrimitiveType
import org.eclipse.xtext.common.types.JvmTypeReference
import org.eclipse.xtext.common.types.JvmVisibility
import org.eclipse.xtext.common.types.util.Primitives
import org.eclipse.xtext.util.Strings
import org.eclipse.xtext.xbase.jvmmodel.AbstractModelInferrer
import org.eclipse.xtext.xbase.jvmmodel.IJvmDeclaredTypeAcceptor
import org.eclipse.xtext.xbase.jvmmodel.JvmTypesBuilder
<<<<<<< HEAD
import java.util.LinkedList
=======
>>>>>>> a640f5fc

/**
 * Infers a JVM model from the source model. 
 *
 * <p>The JVM model should contain all elements that would appear in the Java code which is generated from
 * the source model. Other models link against the JVM model rather than the source model.</p>     
 */
class MetaDataJvmModelInferrer extends AbstractModelInferrer {

    /**
     * Convenience API to build and initialize JVM types and their members.
     */
    @Inject extension JvmTypesBuilder
    
    @Inject extension Primitives

    /**
     * The dispatch method {@code infer} is called for each instance of the
     * given element's type that is contained in a resource.
     * 
     * @param model
     *            the model to create one or more {@link JvmDeclaredType declared types} from.
     * @param acceptor
     *            each created {@link JvmDeclaredType type} without a container should be passed to the acceptor
     *            in order to get attached to the current resource. The acceptor's
     *            {@link IJvmDeclaredTypeAcceptor#accept(org.eclipse.xtext.common.types.JvmDeclaredType) accept(..)}
     *            method takes the constructed empty type for the pre-indexing phase. This one is further
     *            initialized in the indexing phase using passed closure.
     * @param isPreIndexingPhase
     *            whether the method is called in a pre-indexing phase, i.e.
     *            when the global index is not yet fully updated. You must not
     *            rely on linking using the index if isPreIndexingPhase is
     *            <code>true</code>.
     */
    def dispatch void infer(MdModel model, IJvmDeclaredTypeAcceptor acceptor, boolean isPreIndexingPhase) {
        if (model.name === null || model.bundle === null) {
            return
        }
        val bundle = model.bundle
        acceptor.accept(bundle.toClass(bundle.qualifiedTargetClass)) [
            superTypes += typeRef(ILayoutMetaDataProvider)
            fileHeader = model.documentation
            documentation = bundle.documentation
            
            // 1. Public constants for all declared properties
            for (property : bundle.members.allPropertyDefinitions) {
                val constant = property.toPropertyConstant
                if (property.defaultValue !== null)
                    members += property.toPropertyDefault
                members += constant
            }
            // 2. Private constants for required values of option dependencies
            for (property : bundle.members.allPropertyDefinitions) {
                for (dependency : property.dependencies) {
                    if (dependency.value !== null)
                        members += dependency.toDependencyValue
                }
            }
            // 3. Private constants for default option values of algorithms
            for (algorithm : bundle.members.filter(MdAlgorithm)) {
                for (support : algorithm.supportedOptions) {
                    if (support.value !== null)
                        members += support.toSupportDefault
                    if (support.duplicated)
                        members += support.toSupportDuplicatedConstant
                }
            }
            // 4. Implementation of ILayoutMetaDataProvider#apply(Registry)
            members += bundle.toMethod('apply', typeRef(void)) [
                parameters += bundle.toParameter('registry', typeRef(ILayoutMetaDataProvider.Registry))
                body = '''
                    «registerLayoutOptions(bundle)»
                    «registerLayoutCategories(bundle)»
                    «registerLayoutAlgorithms(bundle)»
                '''
            ]
            
        ]
    }
    
    private def Iterable<MdProperty> getAllPropertyDefinitions(Iterable<? extends MdBundleMember> elements) {
        Iterables.concat(
            elements.filter(MdProperty),
            elements.filter(MdGroup)
                    .map[it.children.getAllPropertyDefinitions].flatten)
    }
    
    private def String getQualifiedTargetClass(MdBundle bundle) {
        val model = bundle.eContainer as MdModel
        val bundleClass = bundle.targetClass ?: 'Metadata'
        return model.name + '.' + bundleClass
    }
    
    private def toPropertyConstant(MdProperty property) {
        return property.toField(
            property.constantName,
            typeRef(IProperty, property.type ?: typeRef(Object))
        ) [
            visibility = JvmVisibility.PUBLIC
            static = true
            final = true
            deprecated = property.deprecated
            initializer = '''
                new «Property»<«property.type.asWrapperTypeIfPrimitive ?: typeRef(Object)»>(
                        «property.qualifiedName.toCodeString»«IF property.defaultValue !== null»,
                        «property.defaultConstantName»«ENDIF»)'''
            documentation = property.description.trimLines
        ]
    }
    
    private def toPropertyDefault(MdProperty property) {
        val propertyType = property.type.cloneWithProxies ?: typeRef(Object)
        return property.toField(property.defaultConstantName, propertyType) [
            visibility = JvmVisibility.PRIVATE
            static = true
            final = true
            initializer = property.defaultValue
            documentation = '''Default value for {@link #«property.constantName»}.'''
        ]
    }
    
    private def toDependencyValue(MdPropertyDependency dependency) {
        val source = dependency.eContainer as MdProperty
        val propertyType = dependency.target.type.cloneWithProxies ?: typeRef(Object)
        return dependency.toField(dependency.dependencyConstantName, propertyType) [
            visibility = JvmVisibility.PRIVATE
            static = true
            final = true
            initializer = dependency.value
            documentation = '''Required value for dependency between {@link #«source.constantName»} and {@link #«dependency.target.constantName»}.'''
        ]
    }
    
    private def toSupportDefault(MdPropertySupport support) {
        val algorithm = support.eContainer as MdAlgorithm
        val propertyType = support.property.type.cloneWithProxies ?: typeRef(Object)
        return support.toField(support.supportConstantName, propertyType) [
            visibility = JvmVisibility.PRIVATE
            static = true
            final = true
            initializer = support.value
            documentation = '''Default value for {@link #«support.property.constantName»} with algorithm "«algorithm.label ?: algorithm.name»".'''
        ]
    }
    
    private def toSupportDuplicatedConstant(MdPropertySupport support) {
        return support.toField(
            support.property.constantName,
            typeRef(IProperty, support.property.type ?: typeRef(Object))
        ) [
            visibility = JvmVisibility.PUBLIC
            static = true
            final = true
            deprecated = support.property.deprecated
            initializer = '''
                new «Property»<«support.property.type.asWrapperTypeIfPrimitive ?: typeRef(Object)»>(
                        «typeRef(support.property.bundle.qualifiedTargetClass)».«support.property.constantName»,
                        «IF support.value === null»null«ELSE»«support.supportConstantName»«ENDIF»)'''
            documentation = '''Overridden value for «support.property.label ?: support.property.name».'''
        ]
    }
    
    private def StringConcatenationClient registerLayoutOptions(MdBundle bundle) '''
        «FOR property : bundle.members.filter(MdProperty)»
            registry.register(new «LayoutOptionData»(
                «property.qualifiedName.toCodeString»,
                «property.groups.map[name].join('.').toCodeString»,
                «(property.label ?: property.name).shrinkWhiteSpace.toCodeString»,
                «property.description.shrinkWhiteSpace.toCodeString»,
                «IF property.defaultValue === null»
                    null,
                «ELSE»
                    «property.defaultConstantName»,
                «ENDIF»
                «LayoutOptionData».Type.«property.optionType»,
                «property.optionTypeClass».class,
                «IF property.targets.empty»
                    null,
                «ELSE»
                    «EnumSet».of(«FOR t : property.targets SEPARATOR ', '»«LayoutOptionData».Target.«t.toString.toUpperCase»«ENDFOR»),
                «ENDIF»
                «IF property.programmatic || property.output || property.global»
                    «LayoutOptionData».Visibility.HIDDEN
                «ELSEIF property.advanced»
                    «LayoutOptionData».Visibility.ADVANCED
                «ELSE»
                    «LayoutOptionData».Visibility.VISIBLE
                «ENDIF»
                «IF !property.legacyIds.empty»
                    «property.legacyIds.map[', "' + it + '"'].join»
                «ENDIF»
            ));
            «FOR dependency : property.dependencies»
                registry.addDependency(
                    «property.qualifiedName.toCodeString»,
                    «dependency.target.qualifiedName.toCodeString»,
                    «IF dependency.value === null»
                        null
                    «ELSE»
                        «dependency.dependencyConstantName»
                    «ENDIF»
                );
            «ENDFOR»
        «ENDFOR»
    '''
    
    private def StringConcatenationClient registerLayoutCategories(MdBundle bundle) '''
        «FOR category : bundle.members.filter(MdCategory)»
            registry.register(new «LayoutCategoryData»(
                «category.qualifiedName.toCodeString»,
                «(category.label ?: category.name).shrinkWhiteSpace.toCodeString»,
                «category.description.shrinkWhiteSpace.toCodeString»
            ));
        «ENDFOR»
    '''
    
    private def StringConcatenationClient registerLayoutAlgorithms(MdBundle bundle) '''
        «FOR algorithm : bundle.members.filter(MdAlgorithm)»
            registry.register(new «LayoutAlgorithmData»(
                «algorithm.qualifiedName.toCodeString»,
                «(algorithm.label ?: algorithm.name).shrinkWhiteSpace.toCodeString»,
                «algorithm.description.shrinkWhiteSpace.toCodeString»,
                new «AlgorithmFactory»(«algorithm.provider».class, "«algorithm.parameter»"),
                «algorithm.category?.qualifiedName.toCodeString»,
                «algorithm.bundle?.label.toCodeString»,
                «algorithm.previewImage.toCodeString»,
                «IF algorithm.supportedFeatures.empty»
                    null
                «ELSE»
                    «EnumSet».of(«FOR f : algorithm.supportedFeatures SEPARATOR ', '»«GraphFeature».«f.toString.toUpperCase»«ENDFOR»)
                «ENDIF»
            ));
            «FOR support : algorithm.supportedOptions»
                registry.addOptionSupport(
                    «algorithm.qualifiedName.toCodeString»,
                    «support.property.qualifiedName.toCodeString»,
                    «IF support.value === null»
                        null
                    «ELSE»
                        «support.supportConstantName»
                    «ENDIF»
                );
            «ENDFOR»
        «ENDFOR»
    '''
    
<<<<<<< HEAD
    private def Iterable<MdGroup> getGroups(MdBundleMember member) {
        val groups = new LinkedList
        var group = member.eContainer
        while (group instanceof MdGroup) {
            groups.addFirst(group)
            group = group.eContainer
        }
        groups
=======
    private def Type getOptionType(MdProperty property) {
        val jvmType = property.type?.type
        switch jvmType {
            
            JvmPrimitiveType: switch jvmType.identifier {
                case boolean.name:  return Type.BOOLEAN
                case int.name:      return Type.INT
                case float.name:    return Type.FLOAT
            } 
            
            JvmGenericType: switch jvmType.identifier {
                case Boolean.canonicalName:   return Type.BOOLEAN
                case Integer.canonicalName:   return Type.INT
                case Float.canonicalName:     return Type.FLOAT
                case String.canonicalName:    return Type.STRING
                case EnumSet.canonicalName:   return Type.ENUMSET
                case jvmType.hasSupertype(IDataObject): return Type.OBJECT
            }
            
            JvmEnumerationType: return Type.ENUM
            
        }
        return Type.UNDEFINED;
    }
    
    private def boolean hasSupertype(JvmDeclaredType type, Class<?> superType) {
        if (type.superTypes.findFirst[ t | t.qualifiedName == superType.canonicalName] != null) {
            return true;
        } else {
            return type.superTypes
                        .map[rt | rt.type]
                        .filter(JvmDeclaredType)
                        .findFirst[t | t.hasSupertype(superType) ] != null
        }
    }    
    
    private def JvmTypeReference getOptionTypeClass(MdProperty property) {
        switch property.type?.type?.identifier {
            case null:
                typeRef(Void)
            case EnumSet.canonicalName: {
                val outer = property.type as JvmParameterizedTypeReference
                typeRef(outer.arguments.head?.type)    
            }
            default:
                typeRef(property.type?.type)
        }
>>>>>>> a640f5fc
    }
    
    private def String getQualifiedName(MdBundleMember member) {
        val bundle = member.bundle
        val model = bundle.eContainer as MdModel
        return model.name 
               + (if (member.groups.empty) '' else '.')
               + member.groups.map[it.name].join('.') 
               + '.' + member.name
    }
    
    private def MdBundle getBundle(MdBundleMember member) {
        var parent = member.eContainer
        while (!(parent instanceof MdBundle)) {
            parent = parent.eContainer
        }
        return parent as MdBundle
    }
    
    private def String getConstantName(MdBundleMember member) {
        val name = member.name
        if (name !== null) {
            val result = new StringBuilder
            result.append(member.groups.map[it.name.toUpperCase].join('_'))
            if (result.length > 0) result.append('_')
            for (var i = 0; i < name.length; i++) {
                val c = name.charAt(i)
                if (Character.isUpperCase(c) && i > 0)
                    result.append('_')
                result.append(Character.toUpperCase(c))
            }
            return result.toString
        }
    }
    
    private def getDefaultConstantName(MdProperty property) {
        property.constantName + '_DEFAULT'
    }
    
    private def getDependencyConstantName(MdPropertyDependency dependency) {
        val property = dependency.eContainer as MdProperty
        property.constantName + '_DEP_' + dependency.target.constantName
    }
    
    private def getSupportConstantName(MdPropertySupport support) {
        val algorithm = support.eContainer as MdAlgorithm
        algorithm.constantName + '_SUP_' + support.property.constantName
    }
    
    private def String toCodeString(String s) {
        if (s === null)
            return 'null'
        else
            return '''"«Strings.convertToJavaString(s)»"'''
    }
    
    private def String shrinkWhiteSpace(String s) {
        if (s === null)
            return null
        val result = new StringBuilder
        var shrink = true
        for (var i = 0; i < s.length; i++) {
            val c = s.charAt(i)
            if (Character.isWhitespace(c)) {
                if (!shrink)
                    result.append(' ')
                shrink = true
            } else {
                result.append(c)
                shrink = false
            }
        }
        if (result.length > 0 && Character.isWhitespace(result.charAt(result.length - 1)))
            result.deleteCharAt(result.length - 1)
        return result.toString
    }
    
    private def String trimLines(String s) {
        if (s === null)
            null
        else
            s.split('\r?\n').map[trim].join('\n')
    }
    
}<|MERGE_RESOLUTION|>--- conflicted
+++ resolved
@@ -13,6 +13,7 @@
 import com.google.common.collect.Iterables
 import com.google.inject.Inject
 import java.util.EnumSet
+import java.util.LinkedList
 import org.eclipse.elk.core.data.ILayoutMetaDataProvider
 import org.eclipse.elk.core.data.LayoutAlgorithmData
 import org.eclipse.elk.core.data.LayoutCategoryData
@@ -45,10 +46,6 @@
 import org.eclipse.xtext.xbase.jvmmodel.AbstractModelInferrer
 import org.eclipse.xtext.xbase.jvmmodel.IJvmDeclaredTypeAcceptor
 import org.eclipse.xtext.xbase.jvmmodel.JvmTypesBuilder
-<<<<<<< HEAD
-import java.util.LinkedList
-=======
->>>>>>> a640f5fc
 
 /**
  * Infers a JVM model from the source model. 
@@ -295,7 +292,6 @@
         «ENDFOR»
     '''
     
-<<<<<<< HEAD
     private def Iterable<MdGroup> getGroups(MdBundleMember member) {
         val groups = new LinkedList
         var group = member.eContainer
@@ -304,7 +300,8 @@
             group = group.eContainer
         }
         groups
-=======
+    }
+    
     private def Type getOptionType(MdProperty property) {
         val jvmType = property.type?.type
         switch jvmType {
@@ -352,7 +349,6 @@
             default:
                 typeRef(property.type?.type)
         }
->>>>>>> a640f5fc
     }
     
     private def String getQualifiedName(MdBundleMember member) {
