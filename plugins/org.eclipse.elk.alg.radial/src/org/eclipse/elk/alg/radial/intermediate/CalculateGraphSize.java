--- conflicted
+++ resolved
@@ -63,13 +63,8 @@
             graph.setWidth(width);
             graph.setHeight(height);
         }
-<<<<<<< HEAD
-        graph.setProperty(CoreOptions.TOPDOWN_CHILD_AREA_WIDTH, width);
-        graph.setProperty(CoreOptions.TOPDOWN_CHILD_AREA_HEIGHT, height);
-=======
         graph.setProperty(CoreOptions.CHILD_AREA_WIDTH, width);
         graph.setProperty(CoreOptions.CHILD_AREA_HEIGHT, height);
->>>>>>> d5b0593b
         progressMonitor.logGraph(graph, "After");
     }
 }