/*******************************************************************************
 * Copyright (c) 2010, 2020 Kiel University and others.
 * 
 * This program and the accompanying materials are made available under the
 * terms of the Eclipse Public License 2.0 which is available at
 * http://www.eclipse.org/legal/epl-2.0.
 *
 * SPDX-License-Identifier: EPL-2.0
 *******************************************************************************/
package org.eclipse.elk.alg.layered;

import java.util.ArrayDeque;
import java.util.ArrayList;
import java.util.Collection;
import java.util.Deque;
import java.util.Iterator;
import java.util.List;
import java.util.ListIterator;
import java.util.Set;

import org.eclipse.elk.alg.layered.components.ComponentsProcessor;
import org.eclipse.elk.alg.layered.compound.CompoundGraphPostprocessor;
import org.eclipse.elk.alg.layered.compound.CompoundGraphPreprocessor;
import org.eclipse.elk.alg.layered.graph.LGraph;
import org.eclipse.elk.alg.layered.graph.LNode;
import org.eclipse.elk.alg.layered.graph.LNode.NodeType;
import org.eclipse.elk.alg.layered.graph.LPadding;
import org.eclipse.elk.alg.layered.graph.Layer;
import org.eclipse.elk.alg.layered.options.CrossingMinimizationStrategy;
import org.eclipse.elk.alg.layered.options.GraphProperties;
import org.eclipse.elk.alg.layered.options.GreedySwitchType;
import org.eclipse.elk.alg.layered.options.InternalProperties;
import org.eclipse.elk.alg.layered.options.LayeredOptions;
import org.eclipse.elk.core.UnsupportedGraphException;
import org.eclipse.elk.core.alg.ILayoutProcessor;
import org.eclipse.elk.core.math.KVector;
import org.eclipse.elk.core.options.ContentAlignment;
import org.eclipse.elk.core.options.PortSide;
import org.eclipse.elk.core.options.SizeConstraint;
import org.eclipse.elk.core.options.SizeOptions;
import org.eclipse.elk.core.testing.TestController;
import org.eclipse.elk.core.util.BasicProgressMonitor;
import org.eclipse.elk.core.util.ElkUtil;
import org.eclipse.elk.core.util.IElkProgressMonitor;
import org.eclipse.elk.core.util.Pair;

/**
 * The main entry point into ELK Layered. ELK Layered is a layout algorithm after the layered
 * layout method proposed by Sugiyama et al. It is structured into five main phases: cycle breaking,
 * layering, crossing minimization, node placement, and edge routing. Before these phases and after
 * the last phase so called intermediate layout processors can be inserted that do some kind of pre
 * or post processing. Implementations of the different main phases specify the intermediate layout
 * processors they require, which are automatically collected and inserted between the main phases.
 * The layout provider itself also specifies some dependencies.
 *
 * <pre>
 *           Intermediate Layout Processors
 * ---------------------------------------------------
 * |         |         |         |         |         |
 * |   ---   |   ---   |   ---   |   ---   |   ---   |
 * |   | |   |   | |   |   | |   |   | |   |   | |   |
 * |   | |   |   | |   |   | |   |   | |   |   | |   |
 *     | |       | |       | |       | |       | |
 *     | |       | |       | |       | |       | |
 *     ---       ---       ---       ---       ---
 *   Phase 1   Phase 2   Phase 3   Phase 4   Phase 5
 * </pre>
 *
 * <p>To use ELK Layered to layout a given graph, there are three possibilities depending on the kind
 * of graph that is to be laid out:</p>
 * <ol>
 *   <li>{@link #doLayout(LGraph, IElkProgressMonitor)} computes a layout for the given graph, without
 *     any subgraphs it might have.</li>
 *   <li>{@link #doCompoundLayout(LGraph, IElkProgressMonitor)} computes a layout for the given graph
 *     and for its subgraphs, if any. (Subgraphs are attached to nodes through the
 *     {@link InternalProperties#NESTED_LGRAPH} property.)</li>
 *   <li>If you have an {@code ElkNode} instead of an {@code LGraph}, you might want to use
 *     {@link LayeredLayoutProvider#layout(org.eclipse.elk.graph.ElkNode, IElkProgressMonitor)}
 *     instead.</li>
 * </ol>
 * <p>In addition to regular layout runs, this class provides methods for automatic unit testing based
 * around the concept of <em>test runs</em>. A test run is executed as follows:</p>
 * <ol>
 *   <li>Call {@link #prepareLayoutTest(LGraph)} to start a new run. The given graph might be split
 *       into its connected components, which are put into the returned state object.</li>
 *   <li>Call one of the actual test methods. {@link #runLayoutTestStep(TestExecutionState)} runs the
 *       next step of the algorithm. {@link #runLayoutTestUntil(Class, TestExecutionState)} runs the
 *       algorithm until a given layout processor has finished executing (its sibling,
 *       {@link #runLayoutTestUntil(Class, boolean, TestExecutionState)}, can also stop just before a
 *       given layout processor starts executing). All of these methods resume execution from where the
 *       algorithm has stopped previously.</li>
 * </ol>
 * <p>ELK Layered also supports the ELK unit test framework through being a white box testable algorithm.</p>
 *
 * @see ILayoutProcessor
 * @see GraphConfigurator
 * @see IHierarchyAwareLayoutProcessor
 *
 * @author msp
 * @author cds
 */
public final class ElkLayered {

    ////////////////////////////////////////////////////////////////////////////////
    // Variables

    /** the algorithm's current configuration. */
    private final GraphConfigurator graphConfigurator = new GraphConfigurator();
    /** connected components processor. */
    private final ComponentsProcessor componentsProcessor = new ComponentsProcessor();
    /** compound graph preprocessor. */
    private final CompoundGraphPreprocessor compoundGraphPreprocessor = new CompoundGraphPreprocessor();
    /** compound graph postprocessor. */
    private final CompoundGraphPostprocessor compoundGraphPostprocessor = new CompoundGraphPostprocessor();
    /** Test controller for a white box test. */
    private TestController testController = null;


    ////////////////////////////////////////////////////////////////////////////////
    // Regular Layout

    /**
     * Does a layout on the given graph. If the graph contains compound nodes (see class documentation),
     * the nested graphs are ignored.
     *
     * @param lgraph the graph to layout
     * @param monitor a progress monitor to show progress information in, or {@code null}
     * @see #doCompoundLayout(LGraph, IElkProgressMonitor)
     */
    public void doLayout(final LGraph lgraph, final IElkProgressMonitor monitor) {
        IElkProgressMonitor theMonitor = monitor;
        if (theMonitor == null) {
            theMonitor = new BasicProgressMonitor().withMaxHierarchyLevels(0);
        }
        theMonitor.begin("Layered layout", 1);

        // Update the modules depending on user options
        graphConfigurator.prepareGraphForLayout(lgraph);

        // Split the input graph into components and perform layout on them
        List<LGraph> components = componentsProcessor.split(lgraph);
        if (components.size() == 1) {
            // Execute layout on the sole component using the top-level progress monitor
            layout(components.get(0), theMonitor);
        } else {
            // Execute layout on each component using a progress monitor subtask
            float compWork = 1.0f / components.size();
            for (LGraph comp : components) {
                if (monitor.isCanceled()) {
                    return;
                }
                layout(comp, theMonitor.subTask(compWork));
            }
        }
        componentsProcessor.combine(components, lgraph);

        // Resize the resulting graph, according to minimal size constraints and such
        resizeGraph(lgraph);

        theMonitor.done();
    }


    ////////////////////////////////////////////////////////////////////////////////
    // Compound Graph Layout

    /**
     * Does a layout on the given compound graph. Connected components processing is currently not
     * supported.
     *
     * @param lgraph the graph to layout
     * @param monitor a progress monitor to show progress information in, or {@code null}
     */
    public void doCompoundLayout(final LGraph lgraph, final IElkProgressMonitor monitor) {
        IElkProgressMonitor theMonitor = monitor;
        if (theMonitor == null) {
            theMonitor = new BasicProgressMonitor().withMaxHierarchyLevels(0);
        }
        theMonitor.begin("Layered layout", 2); // SUPPRESS CHECKSTYLE MagicNumber

        // Preprocess the compound graph by splitting cross-hierarchy edges
        notifyProcessorReady(lgraph, compoundGraphPreprocessor);
        compoundGraphPreprocessor.process(lgraph, theMonitor.subTask(1));
        notifyProcessorFinished(lgraph, compoundGraphPreprocessor);

        hierarchicalLayout(lgraph, theMonitor.subTask(1));

        // Postprocess the compound graph by combining split cross-hierarchy edges
        notifyProcessorReady(lgraph, compoundGraphPostprocessor);
        compoundGraphPostprocessor.process(lgraph, theMonitor.subTask(1));
        notifyProcessorFinished(lgraph, compoundGraphPostprocessor);

        theMonitor.done();
    }

    /**
     * Processors can be marked as operating on the full hierarchy by using the {@link IHierarchyAwareLayoutProcessor}
     * interface.
     *
     * All graphs are collected using a breadth-first search and this list is reversed, so that for each graph, all
     * following graphs are on the same hierarchy level or higher, i.e. closer to the parent graph. Each graph then has
     * a unique configuration of ELK Layered, which is comprised of a sequence of processors. The processors can vary
     * depending on the characteristics of each graph. The list of graphs and their algorithms is then traversed. If a
     * processor is not hierarchical it is simply executed. If it it is hierarchical and this graph is not the root
     * graph, this processor is skipped and the algorithm is paused until the processor has been executed on the root
     * graph. Then the algorithm is continued, starting with the level lowest in the hierarchy, i.e. furthest away from
     * the root graph.
     */
    private void hierarchicalLayout(final LGraph lgraph, final IElkProgressMonitor monitor) {
        // Perform a reversed breadth first search: The graphs in the lowest hierarchy come first.
        Collection<LGraph> graphs = collectAllGraphsBottomUp(lgraph);

        // We have to make sure that hierarchical processors don't break the control flow 
        //  of the following layout execution (see e.g. #228). To be precise, if the root node of 
        //  the hierarchical graph doesn't include a hierarchical processor, nor may any of the children.
        reviewAndCorrectHierarchicalProcessors(lgraph, graphs);
        
        // Get list of processors for each graph, since they can be different.
        // Iterators are used, so that processing of a graph can be paused and continued easily.
        int work = 0;
        List<Pair<LGraph, Iterator<ILayoutProcessor<LGraph>>>> graphsAndAlgorithms = new ArrayList<>();
        for (LGraph g : graphs) {
            graphConfigurator.prepareGraphForLayout(g);
            List<ILayoutProcessor<LGraph>> processors = g.getProperty(InternalProperties.PROCESSORS);
            work += processors.size();
            Iterator<ILayoutProcessor<LGraph>> algorithm = processors.iterator();
            graphsAndAlgorithms.add(Pair.of(g, algorithm));
        }

        monitor.begin("Recursive hierarchical layout", work);

        // When the root graph has finished layout, the layout is complete.
        int slotIndex = 0;
        Iterator<ILayoutProcessor<LGraph>> rootProcessors = getProcessorsForRootGraph(graphsAndAlgorithms);
        while (rootProcessors.hasNext()) {
            // Layout from bottom up
            for (Pair<LGraph, Iterator<ILayoutProcessor<LGraph>>> graphAndAlgorithm : graphsAndAlgorithms) {
                Iterator<ILayoutProcessor<LGraph>> processors = graphAndAlgorithm.getSecond();
                LGraph graph = graphAndAlgorithm.getFirst();

                while (processors.hasNext()) {
                    ILayoutProcessor<LGraph> processor = processors.next();
                    if (!(processor instanceof IHierarchyAwareLayoutProcessor)) {
                        // Output debug graph
                        // elkjs-exclude-start
                        if (monitor.isLoggingEnabled()) {
                            DebugUtil.logDebugGraph(monitor, graph, slotIndex,
                                    "Before " + processor.getClass().getSimpleName());
                        }
                        // elkjs-exclude-end
                        
                        notifyProcessorReady(graph, processor);
                        processor.process(graph, monitor.subTask(1));
                        notifyProcessorFinished(graph, processor);
                        
                        slotIndex++;
                        
                    } else if (isRoot(graph)) {
                        // Output debug graph
                        // elkjs-exclude-start
                        if (monitor.isLoggingEnabled()) {
                            DebugUtil.logDebugGraph(monitor, graph, slotIndex,
                                    "Before " + processor.getClass().getSimpleName());
                        }
                        // elkjs-exclude-end
                        
                        // If processor operates on the full hierarchy, it must be executed on the root
                        notifyProcessorReady(graph, processor);
                        processor.process(graph, monitor.subTask(1));
                        notifyProcessorFinished(graph, processor);
                        
                        slotIndex++;
                        
                        // Continue operation with the graph at the bottom of the hierarchy
                        break;
                        
                    } else { // operates on full hierarchy and is not root graph
                        // skip this processor and pause execution until root graph has processed.
                        break;
                    }
                }
            }
        }

        // Graph debug output
        // elkjs-exclude-start
        if (monitor.isLoggingEnabled()) {
            DebugUtil.logDebugGraph(monitor, lgraph, slotIndex, "Finished");
        }
        // elkjs-exclude-end

        monitor.done();
    }

    /**
     * Implements a breadth first search in compound graphs with reversed order. This way the
     * innermost graphs are first in the list, followed by one level further up, etc.
     *
     * @param root
     *            the root graph
     * @return Graphs in breadth first search in compound graphs in reverse order.
     */
    private Collection<LGraph> collectAllGraphsBottomUp(final LGraph root) {
        Deque<LGraph> collectedGraphs = new ArrayDeque<>();
        Deque<LGraph> continueSearchingTheseGraphs = new ArrayDeque<>();
        collectedGraphs.push(root);
        continueSearchingTheseGraphs.push(root);

        while (!continueSearchingTheseGraphs.isEmpty()) {
            LGraph nextGraph = continueSearchingTheseGraphs.pop();
            for (LNode node : nextGraph.getLayerlessNodes()) {
                if (hasNestedGraph(node)) {
                    LGraph nestedGraph = node.getNestedGraph();
                    collectedGraphs.push(nestedGraph);
                    continueSearchingTheseGraphs.push(nestedGraph);
                }
            }
        }
        return collectedGraphs;
    }
    
    /**
     * It is not permitted that any of the child-graphs specifies a hierarchical 
     * layout processor ({@link IHierarchyAwareLayoutProcessor}) that is not specified by the root node.
     * 
     * It depends on the concrete processor how this is fixed.   
     * 
     * @param root the root graph
     * @param graphs all graphs of the handled hierarchy
     */
    private void reviewAndCorrectHierarchicalProcessors(final LGraph root, final Collection<LGraph> graphs) {
        // Crossing minimization
        //  overwrite invalid child configuration (only layer sweep is hierarchical)
        CrossingMinimizationStrategy parentCms = root.getProperty(LayeredOptions.CROSSING_MINIMIZATION_STRATEGY);
        if (parentCms != CrossingMinimizationStrategy.LAYER_SWEEP) {
            graphs.forEach(child -> {
                CrossingMinimizationStrategy childCms = 
                        child.getProperty(LayeredOptions.CROSSING_MINIMIZATION_STRATEGY);
                if (childCms == CrossingMinimizationStrategy.LAYER_SWEEP) {
                    throw new UnsupportedGraphException("The hierarchy aware processor " + childCms + " in child node "
                            + child + " is only allowed if the root node specifies the same hierarchical processor.");
                }
            });
        }
        
        // Greedy switch (simply copy the behavior of the root to all children)
        final GreedySwitchType rootType =
                root.getProperty(LayeredOptions.CROSSING_MINIMIZATION_GREEDY_SWITCH_HIERARCHICAL_TYPE);
        graphs.forEach(
                g -> g.setProperty(LayeredOptions.CROSSING_MINIMIZATION_GREEDY_SWITCH_HIERARCHICAL_TYPE, rootType));
    }

    private Iterator<ILayoutProcessor<LGraph>> getProcessorsForRootGraph(
            final List<Pair<LGraph, Iterator<ILayoutProcessor<LGraph>>>> graphsAndAlgorithms) {
        return graphsAndAlgorithms.get(graphsAndAlgorithms.size() - 1).getSecond();
    }

    private boolean isRoot(final LGraph graph) {
        return graph.getParentNode() == null;
    }

    private boolean hasNestedGraph(final LNode node) {
        return node.getNestedGraph() != null;
    }

    ////////////////////////////////////////////////////////////////////////////////
    // Layout Testing

    /**
     * The state of a test execution is held in an instance of this class.
     */
    public static class TestExecutionState {
        /** list of graphs that are currently being laid out. */
        private List<LGraph> graphs;
        /** index of the processor that is to be executed next during a layout test. */
        private int step;

        /**
         * Return the list of graphs that are currently being laid out.
         *
         * @return the graphs under test
         */
        public List<LGraph> getGraphs() {
            return graphs;
        }

        /**
         * Return the index of the processor that is to be executed next during a layout test.
         *
         * @return the index of the next step
         */
        public int getStep() {
            return step;
        }
    }

    /**
     * Prepares a test run of the layout algorithm. After this method has run, call
     * {@link #layoutTestStep()} as often as there are layout processors.
     *
     * @param lgraph the input graph to initialize the test run with.
     * @return the test execution state
     */
    public TestExecutionState prepareLayoutTest(final LGraph lgraph) {
        TestExecutionState state = new TestExecutionState();

        // update the modules depending on user options
        graphConfigurator.prepareGraphForLayout(lgraph);

        // split the input graph into components
        state.graphs = componentsProcessor.split(lgraph);

        return state;
    }

    /**
     * Checks if the current test run still has processors to be executed for the algorithm to finish.
     *
     * @param state the current test execution state
     * @return {@code true} if the current test run has not finished yet. If there is no current
     *         test run, the result is undefined.
     */
    public boolean isLayoutTestFinished(final TestExecutionState state) {
        LGraph graph = state.graphs.get(0);
        List<ILayoutProcessor<LGraph>> algorithm = graph.getProperty(InternalProperties.PROCESSORS);
        return algorithm != null && state.step >= algorithm.size();
    }

    /**
     * Runs the algorithm on the current test graphs up to the point where the given phase or
     * processor has finished executing. If parts of the algorithm were already executed using this
     * or other layout test methods, execution is resumed from there. If the given phase or
     * processor is not among those processors that have not yet executed, an exception is thrown.
     * Also, if there is no current layout test run, an exception is thrown.
     *
     * @param phase the phase or processor to stop after
     * @param inclusive {@code true} if the specified phase should be executed as well
     * @param state the current test execution state
     * @throws IllegalArgumentException
     *             if the given layout processor is not part of the processors that are still to be
     *             executed.
     */
    public void runLayoutTestUntil(final Class<? extends ILayoutProcessor<LGraph>> phase,
            final boolean inclusive, final TestExecutionState state) {

        List<ILayoutProcessor<LGraph>> algorithm = state.graphs.get(0).getProperty(InternalProperties.PROCESSORS);

        // check if the given phase exists in our current algorithm configuration
        boolean phaseExists = false;
        ListIterator<ILayoutProcessor<LGraph>> algorithmIterator = algorithm.listIterator(state.step);
        int phaseIndex = state.step;

        while (algorithmIterator.hasNext() && !phaseExists) {
            if (algorithmIterator.next().getClass().equals(phase)) {
                phaseExists = true;

                if (inclusive) {
                    phaseIndex++;
                }
            } else {
                phaseIndex++;
            }
        }

        if (!phaseExists) {
            // FIXME actually, we want to know when a processor is not
            //  part of the algorithm's configuration because this might be
            //  wrong behavior.
            // However, in the current test framework there is no way
            //  to differentiate between 'it's ok' and 'it's not'.
            // throw new IllegalArgumentException(
            // "Given processor not part of the remaining algorithm.");
            System.err.println("Given processor " + phase + " not part of the remaining algorithm.");
        }

        // perform the layout up to and including that phase
        algorithmIterator = algorithm.listIterator(state.step);
        for (; state.step < phaseIndex; state.step++) {
            layoutTest(state.graphs, algorithmIterator.next());
        }
    }

    /**
     * Performs the {@link #runLayoutTestUntil(Class, boolean)} methods with {@code inclusive} set
     * to {@code true}.
     *
     * @param phase the phase or processor to stop after
     * @param state the current test execution state
     * @see ElkLayered#runLayoutTestUntil(Class, boolean)
     */
    public void runLayoutTestUntil(final Class<? extends ILayoutProcessor<LGraph>> phase,
            final TestExecutionState state) {

        runLayoutTestUntil(phase, true, state);
    }

    /**
     * Runs the next step of the current layout test run. Throws exceptions if no layout test run is
     * currently active or if the current run has finished.
     *
     * @param state the current test execution state
     * @throws IllegalStateException if the given state has finished executing
     */
    public void runLayoutTestStep(final TestExecutionState state) {
        if (isLayoutTestFinished(state)) {
            throw new IllegalStateException("Current layout test run has finished.");
        }

        // perform the next layout step
        List<ILayoutProcessor<LGraph>> algorithm = state.graphs.get(0).getProperty(InternalProperties.PROCESSORS);
        layoutTest(state.graphs, algorithm.get(state.step));
        state.step++;
    }

    /**
     * Returns the current list of layout processors that make up the algorithm. This list is only
     * valid and meaningful while a layout test is being run.
     *
     * @param state the current test execution state
     * @return the algorithm's current configuration.
     */
    public List<ILayoutProcessor<LGraph>> getLayoutTestConfiguration(final TestExecutionState state) {
        return state.graphs.get(0).getProperty(InternalProperties.PROCESSORS);
    }
    
    /**
     * Installs the given test controller to be notified of layout events.
     * 
     * @param testController the test controller to be installed. May be {@code null}.
     */
    public void setTestController(final TestController testController) {
        this.testController = testController;
    }
    
    /**
     * Notifies the test controller (if installed) that the given processor is ready to start processing the given
     * graph. If the graph is the root graph, the corresponding notification is triggered as well.
     */
    private void notifyProcessorReady(final LGraph lgraph, final ILayoutProcessor<?> processor) {
        if (testController != null) {
            if (isRoot(lgraph)) {
                testController.notifyRootProcessorReady(lgraph, processor);
            } else {
                testController.notifyProcessorReady(lgraph, processor);
            }
        }
    }

    /**
     * Notifies the test controller (if installed) that the given processor has finished processing the given
     * graph. If the graph is the root graph, the corresponding notification is triggered as well.
     */
    private void notifyProcessorFinished(final LGraph lgraph, final ILayoutProcessor<?> processor) {
        if (testController != null) {
            if (isRoot(lgraph)) {
                testController.notifyRootProcessorFinished(lgraph, processor);
            } else {
                testController.notifyProcessorFinished(lgraph, processor);
            }
        }
    }


    ////////////////////////////////////////////////////////////////////////////////
    // Actual Layout

    /**
     * Perform the five phases of the layered layouter.
     *
     * @param lgraph the graph that is to be laid out
     * @param monitor a progress monitor
     */
    private void layout(final LGraph lgraph, final IElkProgressMonitor monitor) {
        boolean monitorWasAlreadyRunning = monitor.isRunning();
        if (!monitorWasAlreadyRunning) {
            monitor.begin("Component Layout", 1);
        }
        
        List<ILayoutProcessor<LGraph>> algorithm = lgraph.getProperty(InternalProperties.PROCESSORS);
        float monitorProgress = 1.0f / algorithm.size();
        
        if (monitor.isLoggingEnabled()) {
            // Print the algorithm configuration
            monitor.log("ELK Layered uses the following " + algorithm.size() + " modules:");
            int slot = 0;
            for (ILayoutProcessor<LGraph> processor : algorithm) {
                // SUPPRESS CHECKSTYLE NEXT MagicNumber
                String gwtDoesntSupportPrintf = (slot < 10 ? "0" : "") + (slot++);
                monitor.log("   Slot " + gwtDoesntSupportPrintf + ": " + processor.getClass().getName());
            }
        }
        
        // Invoke each layout processor
        int slotIndex = 0;
        for (ILayoutProcessor<LGraph> processor : algorithm) {
            if (monitor.isCanceled()) {
                return;
            }
            
            // Output debug graph
            // elkjs-exclude-start
            if (monitor.isLoggingEnabled()) {
                DebugUtil.logDebugGraph(monitor, lgraph, slotIndex, "Before " + processor.getClass().getSimpleName());
            }
            // elkjs-exclude-end
            
            notifyProcessorReady(lgraph, processor);
            processor.process(lgraph, monitor.subTask(monitorProgress));
            notifyProcessorFinished(lgraph, processor);
            
            slotIndex++;
        }

        // Graph debug output
        // elkjs-exclude-start
        if (monitor.isLoggingEnabled()) {
            DebugUtil.logDebugGraph(monitor, lgraph, slotIndex, "Finished");
        }
        // elkjs-exclude-end

        // Move all nodes away from the layers (we need to remove nodes from their current layer in a
        // second loop to avoid ConcurrentModificationExceptions)
        for (Layer layer : lgraph) {
            lgraph.getLayerlessNodes().addAll(layer.getNodes());
            layer.getNodes().clear();
        }
        
        for (LNode node : lgraph.getLayerlessNodes()) {
            node.setLayer(null);
        }
        
        lgraph.getLayers().clear();

        if (!monitorWasAlreadyRunning) {
            monitor.done();
        }
    }

    /**
     * Executes the given layout processor on the given list of graphs.
     *
     * @param lgraphs the list of graphs to be laid out.
     * @param monitor a progress monitor.
     * @param processor processor to execute.
     */
    private void layoutTest(final List<LGraph> lgraphs, final ILayoutProcessor<LGraph> processor) {
        // invoke the layout processor on each of the given graphs
        for (LGraph lgraph : lgraphs) {
            notifyProcessorReady(lgraph, processor);
            processor.process(lgraph, new BasicProgressMonitor());
            notifyProcessorFinished(lgraph, processor);
        }
    }


    ////////////////////////////////////////////////////////////////////////////////
    // Graph Postprocessing (Size and External Ports)

    /**
     * Sets the size of the given graph such that size constraints are adhered to.
     * Furthermore, the border spacing is added to the graph size and the graph offset.
     * Afterwards, the border spacing property is reset to 0.
     *
     * <p>Major parts of this method are adapted from
     * {@link ElkUtil#resizeNode(org.eclipse.elk.graph.ElkNode, double, double, boolean, boolean)}.</p>
     *
     * <p>Note: This method doesn't care about labels of compound nodes since those labels are not
     * attached to the graph.</p>
     *
     * @param lgraph the graph to resize.
     */
    private void resizeGraph(final LGraph lgraph) {
        Set<SizeConstraint> sizeConstraint = lgraph.getProperty(LayeredOptions.NODE_SIZE_CONSTRAINTS);
        Set<SizeOptions> sizeOptions = lgraph.getProperty(LayeredOptions.NODE_SIZE_OPTIONS);

        KVector calculatedSize = lgraph.getActualSize();
        KVector adjustedSize = new KVector(calculatedSize);

        // calculate the new size
        if (sizeConstraint.contains(SizeConstraint.MINIMUM_SIZE)) {
            KVector minSize = lgraph.getProperty(LayeredOptions.NODE_SIZE_MINIMUM);

            // if minimum width or height are not set, maybe default to default values
            if (sizeOptions.contains(SizeOptions.DEFAULT_MINIMUM_SIZE)) {
                if (minSize.x <= 0) {
                    minSize.x = ElkUtil.DEFAULT_MIN_WIDTH;
                }

                if (minSize.y <= 0) {
                    minSize.y = ElkUtil.DEFAULT_MIN_HEIGHT;
                }
            }

            // apply new size including border spacing
            adjustedSize.x = Math.max(calculatedSize.x, minSize.x);
            adjustedSize.y = Math.max(calculatedSize.y, minSize.y);
        }
<<<<<<< HEAD
=======

>>>>>>> a2206419
        if (!lgraph.getProperty(LayeredOptions.NODE_SIZE_FIXED_GRAPH_SIZE)) {
            resizeGraphNoReallyIMeanIt(lgraph, calculatedSize, adjustedSize);
        }
    }


    /**
     * Applies a new effective size to a graph that previously had an old size calculated by the
     * layout algorithm. This method takes care of adjusting content alignments as well as external
     * ports that would be misplaced if the new size is larger than the old one.
     *
     * @param lgraph
     *            the graph to apply the size to.
     * @param oldSize
     *            old size as calculated by the layout algorithm.
     * @param newSize
     *            new size that may be larger than the old one.
     */
    private void resizeGraphNoReallyIMeanIt(final LGraph lgraph, final KVector oldSize,
            final KVector newSize) {

        // obey to specified alignment constraints
        Set<ContentAlignment> contentAlignment =
                lgraph.getProperty(LayeredOptions.CONTENT_ALIGNMENT);

        // horizontal alignment
        if (newSize.x > oldSize.x) {
            if (contentAlignment.contains(ContentAlignment.H_CENTER)) {
                lgraph.getOffset().x += (newSize.x - oldSize.x) / 2f;
            } else if (contentAlignment.contains(ContentAlignment.H_RIGHT)) {
                lgraph.getOffset().x += newSize.x - oldSize.x;
            }
        }

        // vertical alignment
        if (newSize.y > oldSize.y) {
            if (contentAlignment.contains(ContentAlignment.V_CENTER)) {
                lgraph.getOffset().y += (newSize.y - oldSize.y) / 2f;
            } else if (contentAlignment.contains(ContentAlignment.V_BOTTOM)) {
                lgraph.getOffset().y += newSize.y - oldSize.y;
            }
        }

        // correct the position of eastern and southern hierarchical ports, if necessary
        if (lgraph.getProperty(InternalProperties.GRAPH_PROPERTIES).contains(
                GraphProperties.EXTERNAL_PORTS)
                && (newSize.x > oldSize.x || newSize.y > oldSize.y)) {

            // iterate over the graph's nodes, looking for eastern / southern external ports
            // (at this point, the graph's nodes are not divided into layers anymore)
            for (LNode node : lgraph.getLayerlessNodes()) {
                // we're only looking for external port dummies
                if (node.getType() == NodeType.EXTERNAL_PORT) {
                    // check which side the external port is on
                    PortSide extPortSide = node.getProperty(InternalProperties.EXT_PORT_SIDE);
                    if (extPortSide == PortSide.EAST) {
                        node.getPosition().x += newSize.x - oldSize.x;
                    } else if (extPortSide == PortSide.SOUTH) {
                        node.getPosition().y += newSize.y - oldSize.y;
                    }
                }
            }
        }

        // Actually apply the new size
        LPadding lPadding = lgraph.getPadding();
        lgraph.getSize().x = newSize.x - lPadding.left - lPadding.right;
        lgraph.getSize().y = newSize.y - lPadding.top - lPadding.bottom;
    }

}<|MERGE_RESOLUTION|>--- conflicted
+++ resolved
@@ -695,10 +695,7 @@
             adjustedSize.x = Math.max(calculatedSize.x, minSize.x);
             adjustedSize.y = Math.max(calculatedSize.y, minSize.y);
         }
-<<<<<<< HEAD
-=======
-
->>>>>>> a2206419
+
         if (!lgraph.getProperty(LayeredOptions.NODE_SIZE_FIXED_GRAPH_SIZE)) {
             resizeGraphNoReallyIMeanIt(lgraph, calculatedSize, adjustedSize);
         }
