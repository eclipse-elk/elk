/*******************************************************************************
 * Copyright (c) 2015 Kiel University and others.
 * All rights reserved. This program and the accompanying materials
 * are made available under the terms of the Eclipse Public License v1.0
 * which accompanies this distribution, and is available at
 * http://www.eclipse.org/legal/epl-v10.html
 *
 * Contributors:
 *    spoenemann - initial API and implementation
 *******************************************************************************/
package org.eclipse.elk.alg.layered

import java.util.EnumSet
import org.eclipse.elk.alg.layered.LayeredLayoutProvider
import org.eclipse.elk.alg.layered.intermediate.NodePromotionStrategy
import org.eclipse.elk.alg.layered.intermediate.compaction.ConstraintCalculationStrategy
import org.eclipse.elk.alg.layered.intermediate.compaction.GraphCompactionStrategy
import org.eclipse.elk.alg.layered.p1cycles.CycleBreakingStrategy
import org.eclipse.elk.alg.layered.p2layers.LayeringStrategy
import org.eclipse.elk.alg.layered.p3order.CrossingMinimizationStrategy
import org.eclipse.elk.alg.layered.p4nodes.NodePlacementStrategy
import org.eclipse.elk.alg.layered.p4nodes.bk.EdgeStraighteningStrategy
import org.eclipse.elk.core.options.Direction
import org.eclipse.elk.core.options.EdgeLabelPlacementStrategy
import org.eclipse.elk.core.options.EdgeRouting
import org.eclipse.elk.core.options.PortAlignment
import org.eclipse.elk.core.util.ExclusiveBounds

/**
 * Declarations for the ELK Layered layout algorithm.
 */
bundle {
    metadataClass properties.LayeredMetaDataProvider  
    idPrefix org.eclipse.elk.layered  
}

algorithm layered(LayeredLayoutProvider) {
    label "ELK Layered"    
    description
        "Layer-based algorithm provided by the Eclipse Layout Kernel. Arranges as many edges as
        possible into one direction by placing nodes into subsequent layers. This implementation
        supports different routing styles (straight, orthogonal, splines); if orthogonal routing is
        selected, arbitrary port constraints are respected, thus enabling the layout of block
        diagrams such as actor-oriented models or circuit schematics. Furthermore, full layout of
        compound graphs with cross-hierarchy edges is supported when the respective option is
        activated on the top level."
    metadataClass properties.LayeredOptions
    category org.eclipse.elk.layered
    features self_loops, inside_self_loops, multi_edges, edge_labels, ports, compound, clusters
    preview images/layered.png
    supports org.eclipse.elk.spacing.node = 20
    supports org.eclipse.elk.spacing.border = 12
    supports org.eclipse.elk.spacing.port
    supports org.eclipse.elk.spacing.^label
    supports org.eclipse.elk.priority = 0
    supports org.eclipse.elk.edgeRouting = EdgeRouting.ORTHOGONAL
    supports org.eclipse.elk.port.borderOffset = 0
    supports org.eclipse.elk.randomSeed = 1
    supports org.eclipse.elk.aspectRatio = 1.6f
    supports org.eclipse.elk.noLayout
    supports org.eclipse.elk.portConstraints
    supports org.eclipse.elk.port.side
    supports org.eclipse.elk.debugMode
    supports org.eclipse.elk.alignment
    supports org.eclipse.elk.layoutHierarchy // TODO deprecated
    supports org.eclipse.elk.hierarchyHandling
    supports org.eclipse.elk.separateConnectedComponents = true
    supports org.eclipse.elk.insideSelfLoops.activate
    supports org.eclipse.elk.insideSelfLoops.yo
    supports org.eclipse.elk.nodeSize.constraints
    supports org.eclipse.elk.nodeSize.options
    supports org.eclipse.elk.direction = Direction.UNDEFINED
    supports org.eclipse.elk.nodeLabels.placement
    supports org.eclipse.elk.portLabels.placement
    supports org.eclipse.elk.portAlignment.basic = PortAlignment.JUSTIFIED
    supports org.eclipse.elk.portAlignment.north
    supports org.eclipse.elk.portAlignment.south
    supports org.eclipse.elk.portAlignment.west
    supports org.eclipse.elk.portAlignment.east
    supports org.eclipse.elk.alg.layered.spacing.edgeNodeSpacingFactor
    supports org.eclipse.elk.alg.layered.spacing.edgeSpacingFactor
    supports unnecessaryBendpoints
    supports org.eclipse.elk.alg.layered.layering.strategy
    supports org.eclipse.elk.alg.layered.layering.nodePromotion.strategy
    supports thoroughness
    supports org.eclipse.elk.alg.layered.layering.layerConstraint
    supports org.eclipse.elk.alg.layered.cycleBreaking.strategy
    supports org.eclipse.elk.alg.layered.crossingMinimization.strategy
    supports org.eclipse.elk.alg.layered.crossingMinimization.bottomUp
    supports org.eclipse.elk.alg.layered.crossingMinimization.hierarchicalSweepiness
    supports org.eclipse.elk.alg.layered.crossingMinimization.greedySwitch
    supports org.eclipse.elk.alg.layered.crossingMinimization.semiInteractive
    supports mergeEdges
    supports mergeHierarchyEdges
    supports interactiveReferencePoint
    supports org.eclipse.elk.alg.layered.nodePlacement.strategy
    supports org.eclipse.elk.alg.layered.nodePlacement.bk.fixedAlignment
    supports edgeLabelSideSelection
    supports feedbackEdges
    supports org.eclipse.elk.alg.layered.spacing.inLayerSpacingFactor
    supports org.eclipse.elk.alg.layered.layering.wideNodesOnMultipleLayers
    supports org.eclipse.elk.alg.layered.nodePlacement.linearSegments.deflectionDampening
    supports org.eclipse.elk.alg.layered.edgeRouting.selfLoopPlacement
    supports contentAlignment
    supports org.eclipse.elk.alg.layered.nodePlacement.bk.edgeStraightening
    supports org.eclipse.elk.alg.layered.compaction.postCompaction.strategy
    supports org.eclipse.elk.alg.layered.compaction.postCompaction.constraints
    supports org.eclipse.elk.alg.layered.compaction.connectedComponents
    supports org.eclipse.elk.alg.layered.highDegreeNodes.treatment
    supports org.eclipse.elk.alg.layered.highDegreeNodes.threshold
    supports org.eclipse.elk.alg.layered.highDegreeNodes.treeHeight
    supports org.eclipse.elk.nodeSize.minimum
    supports org.eclipse.elk.nodeSize.minWidth
    supports org.eclipse.elk.nodeSize.minHeight
    supports org.eclipse.elk.junctionPoints
    supports org.eclipse.elk.edge.thickness
    supports org.eclipse.elk.edgeLabels.placement
    supports org.eclipse.elk.port.index
    supports org.eclipse.elk.commentBox
    supports org.eclipse.elk.hypernode
    supports org.eclipse.elk.port.anchor
    supports org.eclipse.elk.partitioning.activate
    supports org.eclipse.elk.partitioning.partition
    supports org.eclipse.elk.alg.layered.layering.distributeNodes
    supports org.eclipse.elk.alg.layered.layering.minWidth.upperBoundOnWidth
    supports org.eclipse.elk.alg.layered.layering.minWidth.upperLayerEstimationScalingFactor
    supports sausageFolding
    supports org.eclipse.elk.position
    supports northOrSouthPort
    supports org.eclipse.elk.alg.layered.layering.nodePromotion.maxIterations
    supports edgeCenterLabelPlacementStrategy
    supports org.eclipse.elk.margins
    supports edgeRouting.sloppySplineRouting
    supports edgeRouting.sloppySplineLayerSpacing
    supports layering.coffmanGraham.layerBound
}


/* ------------------------
 *    phase 1
 * ------------------------*/
group cycleBreaking {
    
    option strategy: CycleBreakingStrategy {
        label "Cycle Breaking Strategy"
        description
            "Strategy for cycle breaking. Cycle breaking looks for cycles in the graph and determines
            which edges to reverse to break the cycles. Reversed edges will end up pointing to the
            opposite direction of regular edges (that is, reversed edges will point left if edges
            usually point right)."
        default = CycleBreakingStrategy.GREEDY
        targets parents
        legacyIds de.cau.cs.kieler.klay.layered.cycleBreaking
    }
    
}


/* ------------------------
 *    phase 2
 * ------------------------*/
group layering {
    
    option strategy: LayeringStrategy {
        label "Node Layering Strategy"
        description "Strategy for node layering."
        default = LayeringStrategy.NETWORK_SIMPLEX
        targets parents
        legacyIds de.cau.cs.kieler.klay.layered.nodeLayering
    }
    
    advanced option layerConstraint: LayerConstraint {
        label "Layer Constraint"
        description "Determines a constraint on the placement of the node regarding the layering."
        default = LayerConstraint.NONE
        targets parents
        legacyIds de.cau.cs.kieler.klay.layered.layerConstraint
    }
    
    deprecated advanced option distributeNodes: boolean {
        label "Distribute Nodes (Deprecated)"
        description "Whether wide nodes should be distributed to several layers."
        default = false
        targets parents
        legacyIds de.cau.cs.kieler.klay.layered.distributeNodes
    }

    advanced option wideNodesOnMultipleLayers: WideNodesStrategy {
        label "Wide Nodes on Multiple Layers"
        description "Strategy to distribute wide nodes over multiple layers."
        default = WideNodesStrategy.OFF
        targets parents
        legacyIds de.cau.cs.kieler.klay.layered.wideNodesOnMultipleLayers
    }
    
    
    group minWidth {
        
        advanced option upperBoundOnWidth: int {
            label "Upper Bound On Width [MinWidth Layerer]"
            description "Defines a loose upper bound on the width of the MinWidth layerer."
            default = 4
            lowerBound = 1
            targets parents
            legacyIds de.cau.cs.kieler.klay.layered.minWidthUpperBoundOnWidth
            requires org.eclipse.elk.alg.layered.layering.strategy == LayeringStrategy.EXP_MIN_WIDTH
        }
        
        advanced option upperLayerEstimationScalingFactor: int {
            label "Upper Layer Estimation Scaling Factor [MinWidth Layerer]"
            description
                "Multiplied with Upper Bound On Width for defining an upper bound on the width of layers which
                haven't been determined yet, but whose maximum width had been (roughly) estimated by the MinWidth
                algorithm. Compensates for too high estimations."
            default = 2
            lowerBound = 1
            targets parents
            legacyIds de.cau.cs.kieler.klay.layered.minWidthUpperLayerEstimationScalingFactor
            requires org.eclipse.elk.alg.layered.layering.strategy == LayeringStrategy.EXP_MIN_WIDTH
        }
        
    }
    
    group nodePromotion {
        
        advanced option strategy: NodePromotionStrategy {
            label "Node Promotion Strategy"
            description "Reduces number of dummy nodes after layering phase (if possible)."
            default = NodePromotionStrategy.NONE
            targets parents
            legacyIds de.cau.cs.kieler.klay.layered.nodePromotion
        }
        
        advanced option maxIterations: int {
            label "Max Node Promotion Iterations"
            description "Limits the number of iterations for node promotion."
            default = 0
            lowerBound = 0
            targets parents
            legacyIds de.cau.cs.kieler.klay.layered.nodePromotionBoundary
            requires org.eclipse.elk.alg.layered.layering.nodePromotion.strategy
        }

    }
    
    group coffmanGraham {
        
        advanced option layerBound: int {
            label "Layer Bound"
            description "The maximum number of nodes allowed per layer."
            default = Integer.MAX_VALUE
            targets parents
            requires org.eclipse.elk.alg.layered.layering.strategy == LayeringStrategy.COFFMAN_GRAHAM
        }
        
    }
}


/* ------------------------
 *    phase 3
 * ------------------------*/
group crossingMinimization {
    
    option strategy: CrossingMinimizationStrategy {
        label "Crossing Minimization Strategy"
        description "Strategy for crossing minimization."
        default = CrossingMinimizationStrategy.LAYER_SWEEP
        targets parents
        legacyIds de.cau.cs.kieler.klay.layered.crossMin
    } 
    
    option hierarchicalSweepiness: float {
        label "Hierarchical Sweepiness"
        description "How likely it is to use cross-hierarchy (1) vs bottom-up (-1)."  
        default = 0.1f
        targets parents 
    }

    option bottomUp: boolean { 
        label "Always bottom up"
        description "Enforce bottom up layout"  
        default = false
        targets parents 
    }
    
    advanced option greedySwitch: GreedySwitchType {
        label "Greedy Switch Crossing Minimization"
        description "Greedy Switch strategy for crossing minimization."
        default = GreedySwitchType.ONE_SIDED
        targets parents
        legacyIds de.cau.cs.kieler.klay.layered.greedySwitch
    }
    
    advanced option semiInteractive: boolean {
        label "Semi-Interactive Crossing Minimization"
        description 
            "Preserves the order of nodes within a layer but still minimizes 
             crossings between edges connecting long edge dummies. 
             Requires a crossing minimization strategy that is able to 
             process 'in-layer' constraints."
        default = false
        targets parents
    }
    
}


/* ------------------------
 *    phase 4
 * ------------------------*/
group nodePlacement {

    option strategy: NodePlacementStrategy {
        label "Node Placement Strategy"
        description "Strategy for node placement."
        default = NodePlacementStrategy.BRANDES_KOEPF
        targets parents
        legacyIds de.cau.cs.kieler.klay.layered.nodePlacement
    }
    
    group bk {
        
        advanced option edgeStraightening: EdgeStraighteningStrategy {
            label "Edge Straightening"
            description
                "Specifies whether the Brandes Koepf node placer tries to increase the number of straight edges
                at the expense of diagram size."
            default = EdgeStraighteningStrategy.IMPROVE_STRAIGHTNESS
            targets parents
            legacyIds de.cau.cs.kieler.klay.layered.nodeplace.compactionStrategy
            requires org.eclipse.elk.alg.layered.nodePlacement.strategy == NodePlacementStrategy.BRANDES_KOEPF
        }
        
        // TODO Turn this into two layout options
        advanced option fixedAlignment: FixedAlignment {
            label "Fixed Alignment"
            description
                "Tells the BK node placer to use a certain alignment instead of taking the optimal result."
            default = FixedAlignment.NONE
            targets parents
            legacyIds de.cau.cs.kieler.klay.layered.fixedAlignment
            requires org.eclipse.elk.alg.layered.nodePlacement.strategy == NodePlacementStrategy.BRANDES_KOEPF
        }
        
    }
    
    
    group linearSegments {
        
        advanced option deflectionDampening: float {
            label "Linear Segments Deflection Dampening"
            description "Dampens the movement of nodes to keep the diagram from getting too large."
            default = 0.3f
            lowerBound = ExclusiveBounds.greaterThan(0)
            targets parents
            legacyIds de.cau.cs.kieler.klay.layered.linearSegmentsDeflectionDampening
            requires org.eclipse.elk.alg.layered.nodePlacement.strategy == NodePlacementStrategy.LINEAR_SEGMENTS
        }
        
    }
    
}


/* ------------------------
 *    phase 5
 * ------------------------*/
group edgeRouting {

    option selfLoopPlacement: SelfLoopPlacement {
        label "Spline Self-Loop Placement"
        default = SelfLoopPlacement.NORTH_STACKED
        targets parents
        legacyIds de.cau.cs.kieler.klay.layered.splines.selfLoopPlacement
        requires org.eclipse.elk.edgeRouting == EdgeRouting.SPLINES
    }

    option sloppySplineRouting: boolean {
        label "Sloppy Spline Routing"
        description 
            "Use less spline control points at the start and end of an edge. Might lead to crossings edge/node overlap."
        default = true
        targets parents
        requires org.eclipse.elk.edgeRouting == EdgeRouting.SPLINES
    }
    
    option sloppySplineLayerSpacing: float {
        label "Sloppy Spline Layer Spacing Factor"
        description "Spacing factor for routing area between layers when using sloppy spline routing."
        default = 0.4f
        targets parents
        requires org.eclipse.elk.edgeRouting == EdgeRouting.SPLINES
        requires sloppySplineRouting == true
    }
}


/* ------------------------
 *    spacing
 * ------------------------*/
group spacing {

    advanced option edgeNodeSpacingFactor: float {
        label "Edge Node Spacing Factor"
        description
            "Factor by which the object spacing is multiplied to arrive at the minimal spacing between
            an edge and a node."
        default = 0.5f
        lowerBound = ExclusiveBounds.greaterThan(0)
        targets parents
        legacyIds de.cau.cs.kieler.klay.layered.edgeNodeSpacingFactor
    }
    
    advanced option edgeSpacingFactor: float {
        label "Edge Spacing Factor"
        description
            "Factor by which the object spacing is multiplied to arrive at the minimal spacing between
            edges."
        default = 0.5f
        lowerBound = ExclusiveBounds.greaterThan(0)
        targets parents
        legacyIds de.cau.cs.kieler.klay.layered.edgeSpacingFactor
    }
    
    advanced option inLayerSpacingFactor: float {
        label "In-layer Spacing Factor"
        description
            "Factor by which the usual spacing is multiplied to determine the in-layer spacing between
            objects."
        default = 1
        lowerBound = ExclusiveBounds.greaterThan(0)
        targets parents
        legacyIds de.cau.cs.kieler.klay.layered.inLayerSpacingFactor
    }
    
}


/* ------------------------
 *    compaction
 * ------------------------*/
group compaction {
    
    group postCompaction {
        
        advanced option strategy: GraphCompactionStrategy {
            label "Post Compaction Strategy"
            description "Specifies whether and how post-process compaction is applied."
            default = GraphCompactionStrategy.NONE
            targets parents
            legacyIds de.cau.cs.kieler.klay.layered.postCompaction
        }
        
        advanced option constraints: ConstraintCalculationStrategy {
            label "Post Compaction Constraint Calculation"
            description "Specifies whether and how post-process compaction is applied."
            default = ConstraintCalculationStrategy.SCANLINE
            targets parents
            legacyIds de.cau.cs.kieler.klay.layered.postCompaction.constraints
        }
        
    }
    
    advanced option connectedComponents: boolean {
        label "Connected Components Compaction"
        description "Tries to further compact components (disconnected sub-graphs)."
        default = false
        targets parents
        legacyIds de.cau.cs.kieler.klay.layered.components.compact
        requires org.eclipse.elk.separateConnectedComponents == true
    }
    
}


/* ------------------------
 *    high degree nodes
 * ------------------------*/
group highDegreeNodes {
    
    advanced option treatment: boolean {
        label "High Degree Node Treatment"
        description "Makes room around high degree nodes to place leafs and trees."
        default = false
        targets parents
        legacyIds de.cau.cs.kieler.klay.layered.highDegreeNode.treatment
    }
    
    advanced option threshold: int {
        label "High Degree Node Threshold"
        description "Whether a node is considered to have a high degree."
        default = 16
        lowerBound = 0
        targets parents
        legacyIds de.cau.cs.kieler.klay.layered.highDegreeNode.threshold
        requires org.eclipse.elk.alg.layered.highDegreeNodes.treatment == true
    }
    
    advanced option treeHeight: int {
        label "High Degree Node Maximum Tree Height"
        description "Maximum height of a subtree connected to a high degree node to be moved to separate layers."
        default = 5
        lowerBound = 0
        targets parents
        legacyIds de.cau.cs.kieler.klay.layered.highDegreeNode.treeHeight
        requires org.eclipse.elk.alg.layered.highDegreeNodes.treatment == true
    }

}


/* ------------------------
 *    miscellaneous
 * ------------------------*/
advanced option contentAlignment: EnumSet<ContentAlignment> {
    label "Content Alignment"
    description "Specifies how the content of compound nodes is to be aligned, e.g. top-left."
    default = EnumSet.noneOf(ContentAlignment)
    targets parents
    legacyIds de.cau.cs.kieler.klay.layered.contentAlignment
}

advanced option edgeCenterLabelPlacementStrategy: EdgeLabelPlacementStrategy {
    label "Edge Label Placement Strategy"
    description "Determines in which layer center labels of long edges should be placed."
    default = EdgeLabelPlacementStrategy.CENTER
    targets parents
    legacyIds de.cau.cs.kieler.edgeLabelPlacementStrategy
}

option edgeLabelSideSelection: EdgeLabelSideSelection {
    label "Edge Label Side Selection"
    description "Method to decide on edge label sides."
    default = EdgeLabelSideSelection.ALWAYS_DOWN
    targets parents
    legacyIds de.cau.cs.kieler.klay.layered.edgeLabelSideSelection
    requires org.eclipse.elk.edgeRouting == EdgeRouting.ORTHOGONAL
}

advanced option feedbackEdges: boolean {
    label "Feedback Edges"
    description "Whether feedback edges should be highlighted by routing around the nodes."
    default = false
    targets parents
    legacyIds de.cau.cs.kieler.klay.layered.feedBackEdges
}

advanced option interactiveReferencePoint: InteractiveReferencePoint {
    label "Interactive Reference Point"
    description "Determines which point of a node is considered by interactive layout phases."
    default = InteractiveReferencePoint.CENTER
    targets parents
    legacyIds de.cau.cs.kieler.klay.layered.interactiveReferencePoint
    requires org.eclipse.elk.alg.layered.cycleBreaking.strategy == CycleBreakingStrategy.INTERACTIVE
    requires org.eclipse.elk.alg.layered.crossingMinimization.strategy == CrossingMinimizationStrategy.INTERACTIVE
}

advanced option mergeEdges: boolean {
    label "Merge Edges"
    description
        "Edges that have no ports are merged so they touch the connected nodes at the same points.
        When this option is disabled, one port is created for each edge directly connected to a
        node. When it is enabled, all such incoming edges share an input port, and all outgoing
        edges share an output port."
    default = false
    targets parents
    legacyIds de.cau.cs.kieler.klay.layered.mergeEdges
}

advanced option mergeHierarchyEdges: boolean {
    label "Merge Hierarchy-Crossing Edges"
    description
        "If hierarchical layout is active, hierarchy-crossing edges use as few hierarchical ports
        as possible. They are broken by the algorithm, with hierarchical ports inserted as
        required. Usually, one such port is created for each edge at each hierarchy crossing point.
        With this option set to true, we try to create as few hierarchical ports as possible in
        the process. In particular, all edges that form a hyperedge can share a port."
    default = true
    targets parents
    legacyIds de.cau.cs.kieler.klay.layered.mergeHierarchyEdges
}

advanced option sausageFolding: boolean {
    label "Sausage Folding"
    description "Whether long sausages should be folded up nice and tight."
    default = false
    targets parents
    legacyIds de.cau.cs.kieler.klay.layered.sausageFolding
    requires org.eclipse.elk.alg.layered.layering.strategy == LayeringStrategy.LONGEST_PATH
}

advanced option thoroughness: int {
<<<<<<< HEAD
    label "Thoroughness"
    description "How much effort should be spent to produce a nice layout."
    default = 7
    targets parents
    legacyIds de.cau.cs.kieler.klay.layered.thoroughness
=======
	label "Thoroughness"
	description "How much effort should be spent to produce a nice layout."
	default = 7
    lowerBound = 1
	targets parents
	legacyIds de.cau.cs.kieler.klay.layered.thoroughness
>>>>>>> ca6b97b7
}

advanced option unnecessaryBendpoints: boolean {
    label "Add Unnecessary Bendpoints"
    description
        "Adds bend points even if an edge does not change direction. If true, each long edge dummy
        will contribute a bend point to its edges and hierarchy-crossing edges will always get a
        bend point where they cross hierarchy boundaries. By default, bend points are only added
        where an edge changes direction."
    default = false
    targets parents
    legacyIds de.cau.cs.kieler.klay.layered.unnecessaryBendpoints
}

advanced option northOrSouthPort: boolean {
    label "North or South Port"
    description
        "Specifies that this port can either be placed on the north side of a node or on the south
        side (if port constraints permit)"
    default = false
    targets ports
    legacyIds de.cau.cs.kieler.klay.layered.northOrSouthPort
}<|MERGE_RESOLUTION|>--- conflicted
+++ resolved
@@ -591,20 +591,12 @@
 }
 
 advanced option thoroughness: int {
-<<<<<<< HEAD
-    label "Thoroughness"
-    description "How much effort should be spent to produce a nice layout."
-    default = 7
-    targets parents
-    legacyIds de.cau.cs.kieler.klay.layered.thoroughness
-=======
 	label "Thoroughness"
 	description "How much effort should be spent to produce a nice layout."
 	default = 7
     lowerBound = 1
 	targets parents
 	legacyIds de.cau.cs.kieler.klay.layered.thoroughness
->>>>>>> ca6b97b7
 }
 
 advanced option unnecessaryBendpoints: boolean {
