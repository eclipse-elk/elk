--- conflicted
+++ resolved
@@ -13,13 +13,8 @@
       matrix:
         # We check against LTSs supported by GWT
         # 17 - LTS
-<<<<<<< HEAD
-        java-version: [ 17 ]
-        node-version: [ 12.x, 18.x ]
-=======
         node-version: [ 14.x, 22.x ]
         java-version: [ 17 ] 
->>>>>>> a4fbceb2
 
     steps:
     # Checkout the repository of both elk and elkjs, place them next to each other. 
