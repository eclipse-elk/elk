/*******************************************************************************
 * Copyright (c) 2022-2024 Kiel University and others.
 * 
 * This program and the accompanying materials are made available under the
 * terms of the Eclipse Public License 2.0 which is available at
 * http://www.eclipse.org/legal/epl-2.0.
 * 
 * SPDX-License-Identifier: EPL-2.0 
 *******************************************************************************/
package org.eclipse.elk.alg.topdown.test;

import static org.junit.Assert.assertEquals;
import static org.junit.Assert.fail;

import org.eclipse.elk.alg.test.PlainJavaInitialization;
import org.eclipse.elk.core.LayoutConfigurator;
import org.eclipse.elk.core.RecursiveGraphLayoutEngine;
import org.eclipse.elk.core.UnsupportedGraphException;
import org.eclipse.elk.core.data.LayoutAlgorithmResolver;
import org.eclipse.elk.core.math.ElkPadding;
import org.eclipse.elk.core.options.CoreOptions;
import org.eclipse.elk.core.options.TopdownNodeTypes;
import org.eclipse.elk.core.util.BasicProgressMonitor;
import org.eclipse.elk.core.util.ElkUtil;
import org.eclipse.elk.graph.ElkNode;
import org.eclipse.elk.graph.util.ElkGraphUtil;
import org.junit.Test;

/**
 * Tests for checking that topdown layout works correctly in different configurations.
 */
public class TopdownLayoutTest {
    
    // CHECKSTYLEOFF MagicNumber
    
    /**
     * Tests a topdown layout with two hierarchical levels. All nodes are hierarchical nodes. Size of the
     * toplevel node causes a horizontal scaling.
     */
    @Test
    public void testTwoLevelLayoutHorizontalScaling() {
        PlainJavaInitialization.initializePlainJavaLayout();
        ElkNode graph = ElkGraphUtil.createGraph();
        graph.setProperty(CoreOptions.TOPDOWN_LAYOUT, true);
        graph.setProperty(CoreOptions.TOPDOWN_NODE_TYPE, TopdownNodeTypes.ROOT_NODE);
        
        ElkNode toplevel = ElkGraphUtil.createNode(graph);
        toplevel.setProperty(CoreOptions.TOPDOWN_LAYOUT, true);
        toplevel.setProperty(CoreOptions.TOPDOWN_NODE_TYPE, TopdownNodeTypes.HIERARCHICAL_NODE);
        toplevel.setProperty(CoreOptions.NODE_SIZE_FIXED_GRAPH_SIZE, true);
        toplevel.setProperty(CoreOptions.ALGORITHM, "org.eclipse.elk.fixed");
        toplevel.setProperty(CoreOptions.PADDING, new ElkPadding());
        toplevel.setProperty(CoreOptions.SPACING_NODE_NODE, 0.0);
        // set size of node so that children will be scaled down 
<<<<<<< HEAD
        toplevel.setProperty(CoreOptions.TOPDOWN_HIERARCHICAL_NODE_WIDTH, 20.0);
        toplevel.setProperty(CoreOptions.TOPDOWN_HIERARCHICAL_NODE_ASPECT_RATIO, 0.4);
=======
        graph.setProperty(CoreOptions.TOPDOWN_HIERARCHICAL_NODE_WIDTH, 20.0);
        graph.setProperty(CoreOptions.TOPDOWN_HIERARCHICAL_NODE_ASPECT_RATIO, 0.4);
>>>>>>> 83f94c80
        
        ElkNode child1 = ElkGraphUtil.createNode(toplevel);
        child1.setProperty(CoreOptions.TOPDOWN_LAYOUT, true);
        child1.setProperty(CoreOptions.TOPDOWN_NODE_TYPE, TopdownNodeTypes.HIERARCHICAL_NODE);
        child1.setProperty(CoreOptions.NODE_SIZE_FIXED_GRAPH_SIZE, true);
        child1.setX(0);
        child1.setY(0);
        child1.setDimensions(30, 30);
        
        ElkNode child2 = ElkGraphUtil.createNode(toplevel);
        child2.setProperty(CoreOptions.TOPDOWN_LAYOUT, true);
        child2.setProperty(CoreOptions.TOPDOWN_NODE_TYPE, TopdownNodeTypes.HIERARCHICAL_NODE);
        child2.setProperty(CoreOptions.NODE_SIZE_FIXED_GRAPH_SIZE, true);
        child2.setX(0);
        child2.setY(40);
        child2.setDimensions(30, 30);
        
        
        // prepare layout engine
        LayoutConfigurator config = new LayoutConfigurator();
        ElkUtil.applyVisitors(graph, config, new LayoutAlgorithmResolver());
        // call layout with layout engine
        try {
            new RecursiveGraphLayoutEngine().layout(graph, new BasicProgressMonitor());
        } catch (UnsupportedGraphException exception) {
            fail(exception.toString());
        }
               
        // topdown scale factor of toplevel node
        assertEquals(20.0 / 30.0, toplevel.getProperty(CoreOptions.TOPDOWN_SCALE_FACTOR), 0.00001);
        
    }
    
    /**
     * Tests a topdown layout with two hierarchical levels. All nodes are hierarchical nodes. Size of the
     * toplevel node causes a vertical scaling.
     */
    @Test
    public void testTwoLevelLayoutVerticalScaling() {
        PlainJavaInitialization.initializePlainJavaLayout();
        ElkNode graph = ElkGraphUtil.createGraph();
        graph.setProperty(CoreOptions.TOPDOWN_LAYOUT, true);
        graph.setProperty(CoreOptions.TOPDOWN_NODE_TYPE, TopdownNodeTypes.ROOT_NODE);
        
        ElkNode toplevel = ElkGraphUtil.createNode(graph);
        toplevel.setProperty(CoreOptions.TOPDOWN_LAYOUT, true);
        toplevel.setProperty(CoreOptions.TOPDOWN_NODE_TYPE, TopdownNodeTypes.HIERARCHICAL_NODE);
        toplevel.setProperty(CoreOptions.NODE_SIZE_FIXED_GRAPH_SIZE, true);
        toplevel.setProperty(CoreOptions.ALGORITHM, "org.eclipse.elk.fixed");
        toplevel.setProperty(CoreOptions.PADDING, new ElkPadding());
        toplevel.setProperty(CoreOptions.SPACING_NODE_NODE, 0.0);
        // set size of node so that children will be scaled down
<<<<<<< HEAD
        toplevel.setProperty(CoreOptions.TOPDOWN_HIERARCHICAL_NODE_WIDTH, 40.0);
        toplevel.setProperty(CoreOptions.TOPDOWN_HIERARCHICAL_NODE_ASPECT_RATIO, 1.33333);
=======
        graph.setProperty(CoreOptions.TOPDOWN_HIERARCHICAL_NODE_WIDTH, 40.0);
        graph.setProperty(CoreOptions.TOPDOWN_HIERARCHICAL_NODE_ASPECT_RATIO, 1.33333);
>>>>>>> 83f94c80
        
        ElkNode child1 = ElkGraphUtil.createNode(toplevel);
        child1.setProperty(CoreOptions.TOPDOWN_LAYOUT, true);
        child1.setProperty(CoreOptions.TOPDOWN_NODE_TYPE, TopdownNodeTypes.HIERARCHICAL_NODE);
        child1.setProperty(CoreOptions.NODE_SIZE_FIXED_GRAPH_SIZE, true);
        child1.setX(0);
        child1.setY(0);
        child1.setDimensions(30, 30);
        
        ElkNode child2 = ElkGraphUtil.createNode(toplevel);
        child2.setProperty(CoreOptions.TOPDOWN_LAYOUT, true);
        child2.setProperty(CoreOptions.TOPDOWN_NODE_TYPE, TopdownNodeTypes.HIERARCHICAL_NODE);
        child2.setProperty(CoreOptions.NODE_SIZE_FIXED_GRAPH_SIZE, true);
        child2.setX(0);
        child2.setY(40);
        child2.setDimensions(30, 30);
        
        
        // prepare layout engine
        LayoutConfigurator config = new LayoutConfigurator();
        ElkUtil.applyVisitors(graph, config, new LayoutAlgorithmResolver());
        // call layout with layout engine
        try {
            new RecursiveGraphLayoutEngine().layout(graph, new BasicProgressMonitor());
        } catch (UnsupportedGraphException exception) {
            fail(exception.toString());
        }
               
        // topdown scale factor of toplevel node
        assertEquals(30.0 / 70.0, toplevel.getProperty(CoreOptions.TOPDOWN_SCALE_FACTOR), 0.00001);
        
    }
    
    /**
     * Test scale cap property when the result scale is larger than default, but smaller than
     * the set scale cap.
     */
    @Test
    public void testScaleCap() {
        PlainJavaInitialization.initializePlainJavaLayout();
        ElkNode graph = ElkGraphUtil.createGraph();
        graph.setProperty(CoreOptions.TOPDOWN_LAYOUT, true);
        graph.setProperty(CoreOptions.TOPDOWN_NODE_TYPE, TopdownNodeTypes.ROOT_NODE);
        
        ElkNode toplevel = ElkGraphUtil.createNode(graph);
        toplevel.setProperty(CoreOptions.TOPDOWN_LAYOUT, true);
        toplevel.setProperty(CoreOptions.TOPDOWN_NODE_TYPE, TopdownNodeTypes.HIERARCHICAL_NODE);
        toplevel.setProperty(CoreOptions.NODE_SIZE_FIXED_GRAPH_SIZE, true);
        toplevel.setProperty(CoreOptions.TOPDOWN_SCALE_CAP, 100.0);
        toplevel.setProperty(CoreOptions.ALGORITHM, "org.eclipse.elk.fixed");
        toplevel.setProperty(CoreOptions.PADDING, new ElkPadding());
        toplevel.setProperty(CoreOptions.SPACING_NODE_NODE, 0.0);
        // set size of node so that children will be scaled down
<<<<<<< HEAD
        toplevel.setProperty(CoreOptions.TOPDOWN_HIERARCHICAL_NODE_WIDTH, 300.0);
        toplevel.setProperty(CoreOptions.TOPDOWN_HIERARCHICAL_NODE_ASPECT_RATIO, 1.0);
=======
        graph.setProperty(CoreOptions.TOPDOWN_HIERARCHICAL_NODE_WIDTH, 300.0);
        graph.setProperty(CoreOptions.TOPDOWN_HIERARCHICAL_NODE_ASPECT_RATIO, 1.0);
>>>>>>> 83f94c80
        
        ElkNode child1 = ElkGraphUtil.createNode(toplevel);
        child1.setProperty(CoreOptions.TOPDOWN_LAYOUT, true);
        child1.setProperty(CoreOptions.TOPDOWN_NODE_TYPE, TopdownNodeTypes.HIERARCHICAL_NODE);
        child1.setProperty(CoreOptions.NODE_SIZE_FIXED_GRAPH_SIZE, true);
        child1.setX(0);
        child1.setY(0);
        child1.setDimensions(30, 30);
        
        ElkNode child2 = ElkGraphUtil.createNode(toplevel);
        child2.setProperty(CoreOptions.TOPDOWN_LAYOUT, true);
        child2.setProperty(CoreOptions.TOPDOWN_NODE_TYPE, TopdownNodeTypes.HIERARCHICAL_NODE);
        child2.setProperty(CoreOptions.NODE_SIZE_FIXED_GRAPH_SIZE, true);
        child2.setX(0);
        child2.setY(40);
        child2.setDimensions(30, 30);
        
        
        // prepare layout engine
        LayoutConfigurator config = new LayoutConfigurator();
        ElkUtil.applyVisitors(graph, config, new LayoutAlgorithmResolver());
        // call layout with layout engine
        try {
            new RecursiveGraphLayoutEngine().layout(graph, new BasicProgressMonitor());
        } catch (UnsupportedGraphException exception) {
            fail(exception.toString());
        }
               
        // topdown scale factor of toplevel node
        assertEquals(300.0 / 70.0, toplevel.getProperty(CoreOptions.TOPDOWN_SCALE_FACTOR), 0.00001);
    }


    /**
     * Test scale cap property when the scale cap bounds the resulting topdown scale factor.
     */
    @Test
    public void testScaleCapBounded() {
        PlainJavaInitialization.initializePlainJavaLayout();
        ElkNode graph = ElkGraphUtil.createGraph();
        graph.setProperty(CoreOptions.TOPDOWN_LAYOUT, true);
        graph.setProperty(CoreOptions.TOPDOWN_NODE_TYPE, TopdownNodeTypes.ROOT_NODE);
        
        ElkNode toplevel = ElkGraphUtil.createNode(graph);
        toplevel.setProperty(CoreOptions.TOPDOWN_LAYOUT, true);
        toplevel.setProperty(CoreOptions.TOPDOWN_NODE_TYPE, TopdownNodeTypes.HIERARCHICAL_NODE);
        toplevel.setProperty(CoreOptions.NODE_SIZE_FIXED_GRAPH_SIZE, true);
        toplevel.setProperty(CoreOptions.TOPDOWN_SCALE_CAP, 3.0);
        toplevel.setProperty(CoreOptions.ALGORITHM, "org.eclipse.elk.fixed");
        toplevel.setProperty(CoreOptions.PADDING, new ElkPadding());
        toplevel.setProperty(CoreOptions.SPACING_NODE_NODE, 0.0);
        // set size of node so that children will be scaled down
<<<<<<< HEAD
        toplevel.setProperty(CoreOptions.TOPDOWN_HIERARCHICAL_NODE_WIDTH, 300.0);
        toplevel.setProperty(CoreOptions.TOPDOWN_HIERARCHICAL_NODE_ASPECT_RATIO, 1.0);
=======
        graph.setProperty(CoreOptions.TOPDOWN_HIERARCHICAL_NODE_WIDTH, 300.0);
        graph.setProperty(CoreOptions.TOPDOWN_HIERARCHICAL_NODE_ASPECT_RATIO, 1.0);
>>>>>>> 83f94c80
        
        ElkNode child1 = ElkGraphUtil.createNode(toplevel);
        child1.setProperty(CoreOptions.TOPDOWN_LAYOUT, true);
        child1.setProperty(CoreOptions.TOPDOWN_NODE_TYPE, TopdownNodeTypes.HIERARCHICAL_NODE);
        child1.setProperty(CoreOptions.NODE_SIZE_FIXED_GRAPH_SIZE, true);
        child1.setX(0);
        child1.setY(0);
        child1.setDimensions(30, 30);
        
        ElkNode child2 = ElkGraphUtil.createNode(toplevel);
        child2.setProperty(CoreOptions.TOPDOWN_LAYOUT, true);
        child2.setProperty(CoreOptions.TOPDOWN_NODE_TYPE, TopdownNodeTypes.HIERARCHICAL_NODE);
        child2.setProperty(CoreOptions.NODE_SIZE_FIXED_GRAPH_SIZE, true);
        child2.setX(0);
        child2.setY(40);
        child2.setDimensions(30, 30);
        
        
        // prepare layout engine
        LayoutConfigurator config = new LayoutConfigurator();
        ElkUtil.applyVisitors(graph, config, new LayoutAlgorithmResolver());
        // call layout with layout engine
        try {
            new RecursiveGraphLayoutEngine().layout(graph, new BasicProgressMonitor());
        } catch (UnsupportedGraphException exception) {
            fail(exception.toString());
        }
               
        // topdown scale factor of toplevel node
        assertEquals(3.0, toplevel.getProperty(CoreOptions.TOPDOWN_SCALE_FACTOR), 0.00001);
    }
}<|MERGE_RESOLUTION|>--- conflicted
+++ resolved
@@ -52,13 +52,8 @@
         toplevel.setProperty(CoreOptions.PADDING, new ElkPadding());
         toplevel.setProperty(CoreOptions.SPACING_NODE_NODE, 0.0);
         // set size of node so that children will be scaled down 
-<<<<<<< HEAD
         toplevel.setProperty(CoreOptions.TOPDOWN_HIERARCHICAL_NODE_WIDTH, 20.0);
         toplevel.setProperty(CoreOptions.TOPDOWN_HIERARCHICAL_NODE_ASPECT_RATIO, 0.4);
-=======
-        graph.setProperty(CoreOptions.TOPDOWN_HIERARCHICAL_NODE_WIDTH, 20.0);
-        graph.setProperty(CoreOptions.TOPDOWN_HIERARCHICAL_NODE_ASPECT_RATIO, 0.4);
->>>>>>> 83f94c80
         
         ElkNode child1 = ElkGraphUtil.createNode(toplevel);
         child1.setProperty(CoreOptions.TOPDOWN_LAYOUT, true);
@@ -111,13 +106,8 @@
         toplevel.setProperty(CoreOptions.PADDING, new ElkPadding());
         toplevel.setProperty(CoreOptions.SPACING_NODE_NODE, 0.0);
         // set size of node so that children will be scaled down
-<<<<<<< HEAD
         toplevel.setProperty(CoreOptions.TOPDOWN_HIERARCHICAL_NODE_WIDTH, 40.0);
         toplevel.setProperty(CoreOptions.TOPDOWN_HIERARCHICAL_NODE_ASPECT_RATIO, 1.33333);
-=======
-        graph.setProperty(CoreOptions.TOPDOWN_HIERARCHICAL_NODE_WIDTH, 40.0);
-        graph.setProperty(CoreOptions.TOPDOWN_HIERARCHICAL_NODE_ASPECT_RATIO, 1.33333);
->>>>>>> 83f94c80
         
         ElkNode child1 = ElkGraphUtil.createNode(toplevel);
         child1.setProperty(CoreOptions.TOPDOWN_LAYOUT, true);
@@ -171,13 +161,8 @@
         toplevel.setProperty(CoreOptions.PADDING, new ElkPadding());
         toplevel.setProperty(CoreOptions.SPACING_NODE_NODE, 0.0);
         // set size of node so that children will be scaled down
-<<<<<<< HEAD
         toplevel.setProperty(CoreOptions.TOPDOWN_HIERARCHICAL_NODE_WIDTH, 300.0);
         toplevel.setProperty(CoreOptions.TOPDOWN_HIERARCHICAL_NODE_ASPECT_RATIO, 1.0);
-=======
-        graph.setProperty(CoreOptions.TOPDOWN_HIERARCHICAL_NODE_WIDTH, 300.0);
-        graph.setProperty(CoreOptions.TOPDOWN_HIERARCHICAL_NODE_ASPECT_RATIO, 1.0);
->>>>>>> 83f94c80
         
         ElkNode child1 = ElkGraphUtil.createNode(toplevel);
         child1.setProperty(CoreOptions.TOPDOWN_LAYOUT, true);
@@ -230,13 +215,8 @@
         toplevel.setProperty(CoreOptions.PADDING, new ElkPadding());
         toplevel.setProperty(CoreOptions.SPACING_NODE_NODE, 0.0);
         // set size of node so that children will be scaled down
-<<<<<<< HEAD
         toplevel.setProperty(CoreOptions.TOPDOWN_HIERARCHICAL_NODE_WIDTH, 300.0);
         toplevel.setProperty(CoreOptions.TOPDOWN_HIERARCHICAL_NODE_ASPECT_RATIO, 1.0);
-=======
-        graph.setProperty(CoreOptions.TOPDOWN_HIERARCHICAL_NODE_WIDTH, 300.0);
-        graph.setProperty(CoreOptions.TOPDOWN_HIERARCHICAL_NODE_ASPECT_RATIO, 1.0);
->>>>>>> 83f94c80
         
         ElkNode child1 = ElkGraphUtil.createNode(toplevel);
         child1.setProperty(CoreOptions.TOPDOWN_LAYOUT, true);
